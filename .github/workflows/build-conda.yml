name: 'Build, Test, and Upload Conda Packages'

on:
  push:
    branches:
      - main
  pull_request:
    types: [opened, reopened, synchronize, labeled]
  release:
    types:
      - published
<<<<<<< HEAD
=======

concurrency:
  group: ${{ github.workflow }}-${{ github.ref }}
  cancel-in-progress: true
>>>>>>> 945da052


jobs:
  build-conda:
    runs-on: ${{ matrix.os }}

    strategy:
      fail-fast: false
      matrix:
        os: [ubuntu-latest, windows-latest, macos-11]
        py_version: ["3.10"]

    steps:
      - name: Checkout repository
        uses: actions/checkout@v3

      - name: Setup Conda build environment 
        uses: conda-incubator/setup-miniconda@v2
        with:
          activate-environment: conda_build
          environment-file: buildscripts/conda-build-env.yml
          channels: conda-forge
          auto-activate-base: false

      - name: Build Conda package
        shell: bash -el {0}
        run: |
          conda-build --python ${{ matrix.py_version }} -c conda-forge conda-recipe
  
  build-conda-cross-mac-arm:
    runs-on: macos-11

    strategy:
      fail-fast: false
      matrix:
        py_version: ["3.10"]

    steps:
      - name: Checkout repository
        uses: actions/checkout@v3

      - name: Setup Conda build environment 
        uses: conda-incubator/setup-miniconda@v2
        with:
          activate-environment: conda_build
          environment-file: buildscripts/conda-build-env.yml
          channels: conda-forge
          auto-activate-base: false

      - name: Build Conda package
        shell: bash -el {0}
        run: |
          conda-build --python ${{ matrix.py_version }} -c conda-forge conda-recipe -m conda-recipe/osx_arm64_.yaml<|MERGE_RESOLUTION|>--- conflicted
+++ resolved
@@ -9,13 +9,10 @@
   release:
     types:
       - published
-<<<<<<< HEAD
-=======
 
 concurrency:
   group: ${{ github.workflow }}-${{ github.ref }}
   cancel-in-progress: true
->>>>>>> 945da052
 
 
 jobs:
